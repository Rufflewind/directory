--- conflicted
+++ resolved
@@ -719,33 +719,8 @@
 -- in either direction: this function can make only a best-effort
 -- attempt.
 canonicalizePath :: FilePath -> IO FilePath
-
+canonicalizePath fpath =
 #if defined(mingw32_HOST_OS)
-<<<<<<< HEAD
-canonicalizePath fpath = do
-    path <- Win32.getFullPathName fpath
-    -- normalise does more stuff, like upper-casing the drive letter
-    return (normalise path)
-
-#elif __GLASGOW_HASKELL__ > 700
-canonicalizePath fpath = do
-    enc <- getFileSystemEncoding
-    GHC.withCString enc fpath $ \pInPath ->
-        allocaBytes long_path_size $ \pOutPath -> do
-            throwErrnoPathIfNull "canonicalizePath" fpath $ c_realpath pInPath pOutPath
-            path <- GHC.peekCString enc pOutPath
-            -- normalise does more stuff, like upper-casing the drive letter
-            return (normalise path)
-
-#else
-canonicalizePath fpath =
-    withCString fpath $ \pInPath ->
-        allocaBytes long_path_size $ \pOutPath -> do
-            throwErrnoPathIfNull "canonicalizePath" fpath $ c_realpath pInPath pOutPath
-            path <- peekCString pOutPath
-            -- normalise does more stuff, like upper-casing the drive letter
-            return (normalise path)
-=======
          do path <- Win32.getFullPathName fpath
 #else
 #if __GLASGOW_HASKELL__ > 700
@@ -759,18 +734,10 @@
     allocaBytes long_path_size $ \pOutPath ->
          do throwErrnoPathIfNull "canonicalizePath" fpath $ c_realpath pInPath pOutPath
             path <- peekCString pOutPath
->>>>>>> f2ea0c24
-#endif
-
-#if __GLASGOW_HASKELL__ < 703
-getFileSystemEncoding :: IO TextEncoding
-getFileSystemEncoding = return fileSystemEncoding
-#endif
-<<<<<<< HEAD
-=======
+#endif
+#endif
             return (normalise path)
         -- normalise does more stuff, like upper-casing the drive letter
->>>>>>> f2ea0c24
 
 #if !defined(mingw32_HOST_OS)
 foreign import ccall unsafe "realpath"
@@ -1240,4 +1207,4 @@
 exeExtension = "exe"
 #else
 exeExtension = ""
-#endif
+#endif